--- conflicted
+++ resolved
@@ -201,13 +201,8 @@
     if response_bytes is not None:
         try:
             atomic_write_file(response_filename, response_bytes)
-<<<<<<< HEAD
         except EnvironmentError as e:
-            handle_request.log_queue.put(
-=======
-        except EnvironmentError, e:
             log_queue.put(
->>>>>>> 76ce098a
                 'Unable to write response \"%s\": %s' % (response_filename, str(e)))
 
 
